--- conflicted
+++ resolved
@@ -626,11 +626,7 @@
 	/* Workaround to force correct ordering between irq and seqno writes on
 	 * ivb (and maybe also on snb) by reading from a CS register (like
 	 * ACTHD) before reading the status page. */
-<<<<<<< HEAD
-	if (IS_GEN7(dev))
-=======
 	if (IS_GEN6(dev) || IS_GEN7(dev))
->>>>>>> e9676695
 		intel_ring_get_active_head(ring);
 	return intel_read_status_page(ring, I915_GEM_HWS_INDEX);
 }
@@ -803,12 +799,7 @@
 	/* It looks like we need to prevent the gt from suspending while waiting
 	 * for an notifiy irq, otherwise irqs seem to get lost on at least the
 	 * blt/bsd rings on ivb. */
-<<<<<<< HEAD
-	if (IS_GEN7(dev))
-		gen6_gt_force_wake_get(dev_priv);
-=======
 	gen6_gt_force_wake_get(dev_priv);
->>>>>>> e9676695
 
 	spin_lock(&ring->irq_lock);
 	if (ring->irq_refcount++ == 0) {
@@ -835,12 +826,7 @@
 	}
 	spin_unlock(&ring->irq_lock);
 
-<<<<<<< HEAD
-	if (IS_GEN7(dev))
-		gen6_gt_force_wake_put(dev_priv);
-=======
 	gen6_gt_force_wake_put(dev_priv);
->>>>>>> e9676695
 }
 
 static bool
