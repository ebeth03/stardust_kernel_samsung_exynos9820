--- conflicted
+++ resolved
@@ -315,11 +315,7 @@
 	mntget(parfilp->f_path.mnt);
 
 	/* Create file pointer. */
-<<<<<<< HEAD
-	filp = dentry_open(dentry, parfilp->f_path.mnt, hreq->oflags);
-=======
-	filp = dentry_open(dentry, parfilp->f_path.mnt, hreq.oflags, cred);
->>>>>>> 3c92ec8a
+	filp = dentry_open(dentry, parfilp->f_path.mnt, hreq->oflags, cred);
 	if (IS_ERR(filp)) {
 		put_unused_fd(new_fd);
 		return -XFS_ERROR(-PTR_ERR(filp));
