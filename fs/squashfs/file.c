/*
 * Squashfs - a compressed read only filesystem for Linux
 *
 * Copyright (c) 2002, 2003, 2004, 2005, 2006, 2007, 2008
 * Phillip Lougher <phillip@squashfs.org.uk>
 *
 * This program is free software; you can redistribute it and/or
 * modify it under the terms of the GNU General Public License
 * as published by the Free Software Foundation; either version 2,
 * or (at your option) any later version.
 *
 * This program is distributed in the hope that it will be useful,
 * but WITHOUT ANY WARRANTY; without even the implied warranty of
 * MERCHANTABILITY or FITNESS FOR A PARTICULAR PURPOSE.  See the
 * GNU General Public License for more details.
 *
 * You should have received a copy of the GNU General Public License
 * along with this program; if not, write to the Free Software
 * Foundation, 51 Franklin Street, Fifth Floor, Boston, MA 02110-1301, USA.
 *
 * file.c
 */

/*
 * This file contains code for handling regular files.  A regular file
 * consists of a sequence of contiguous compressed blocks, and/or a
 * compressed fragment block (tail-end packed block).   The compressed size
 * of each datablock is stored in a block list contained within the
 * file inode (itself stored in one or more compressed metadata blocks).
 *
 * To speed up access to datablocks when reading 'large' files (256 Mbytes or
 * larger), the code implements an index cache that caches the mapping from
 * block index to datablock location on disk.
 *
 * The index cache allows Squashfs to handle large files (up to 1.75 TiB) while
 * retaining a simple and space-efficient block list on disk.  The cache
 * is split into slots, caching up to eight 224 GiB files (128 KiB blocks).
 * Larger files use multiple slots, with 1.75 TiB files using all 8 slots.
 * The index cache is designed to be memory efficient, and by default uses
 * 16 KiB.
 */

#include <linux/fs.h>
#include <linux/vfs.h>
#include <linux/kernel.h>
#include <linux/slab.h>
#include <linux/string.h>
#include <linux/pagemap.h>
#include <linux/mutex.h>
#include <linux/mm_inline.h>

#include "squashfs_fs.h"
#include "squashfs_fs_sb.h"
#include "squashfs_fs_i.h"
#include "squashfs.h"

/*
 * Locate cache slot in range [offset, index] for specified inode.  If
 * there's more than one return the slot closest to index.
 */
static struct meta_index *locate_meta_index(struct inode *inode, int offset,
				int index)
{
	struct meta_index *meta = NULL;
	struct squashfs_sb_info *msblk = inode->i_sb->s_fs_info;
	int i;

	mutex_lock(&msblk->meta_index_mutex);

	TRACE("locate_meta_index: index %d, offset %d\n", index, offset);

	if (msblk->meta_index == NULL)
		goto not_allocated;

	for (i = 0; i < SQUASHFS_META_SLOTS; i++) {
		if (msblk->meta_index[i].inode_number == inode->i_ino &&
				msblk->meta_index[i].offset >= offset &&
				msblk->meta_index[i].offset <= index &&
				msblk->meta_index[i].locked == 0) {
			TRACE("locate_meta_index: entry %d, offset %d\n", i,
					msblk->meta_index[i].offset);
			meta = &msblk->meta_index[i];
			offset = meta->offset;
		}
	}

	if (meta)
		meta->locked = 1;

not_allocated:
	mutex_unlock(&msblk->meta_index_mutex);

	return meta;
}


/*
 * Find and initialise an empty cache slot for index offset.
 */
static struct meta_index *empty_meta_index(struct inode *inode, int offset,
				int skip)
{
	struct squashfs_sb_info *msblk = inode->i_sb->s_fs_info;
	struct meta_index *meta = NULL;
	int i;

	mutex_lock(&msblk->meta_index_mutex);

	TRACE("empty_meta_index: offset %d, skip %d\n", offset, skip);

	if (msblk->meta_index == NULL) {
		/*
		 * First time cache index has been used, allocate and
		 * initialise.  The cache index could be allocated at
		 * mount time but doing it here means it is allocated only
		 * if a 'large' file is read.
		 */
		msblk->meta_index = kcalloc(SQUASHFS_META_SLOTS,
			sizeof(*(msblk->meta_index)), GFP_KERNEL);
		if (msblk->meta_index == NULL) {
			ERROR("Failed to allocate meta_index\n");
			goto failed;
		}
		for (i = 0; i < SQUASHFS_META_SLOTS; i++) {
			msblk->meta_index[i].inode_number = 0;
			msblk->meta_index[i].locked = 0;
		}
		msblk->next_meta_index = 0;
	}

	for (i = SQUASHFS_META_SLOTS; i &&
			msblk->meta_index[msblk->next_meta_index].locked; i--)
		msblk->next_meta_index = (msblk->next_meta_index + 1) %
			SQUASHFS_META_SLOTS;

	if (i == 0) {
		TRACE("empty_meta_index: failed!\n");
		goto failed;
	}

	TRACE("empty_meta_index: returned meta entry %d, %p\n",
			msblk->next_meta_index,
			&msblk->meta_index[msblk->next_meta_index]);

	meta = &msblk->meta_index[msblk->next_meta_index];
	msblk->next_meta_index = (msblk->next_meta_index + 1) %
			SQUASHFS_META_SLOTS;

	meta->inode_number = inode->i_ino;
	meta->offset = offset;
	meta->skip = skip;
	meta->entries = 0;
	meta->locked = 1;

failed:
	mutex_unlock(&msblk->meta_index_mutex);
	return meta;
}


static void release_meta_index(struct inode *inode, struct meta_index *meta)
{
	struct squashfs_sb_info *msblk = inode->i_sb->s_fs_info;
	mutex_lock(&msblk->meta_index_mutex);
	meta->locked = 0;
	mutex_unlock(&msblk->meta_index_mutex);
}


/*
 * Read the next n blocks from the block list, starting from
 * metadata block <start_block, offset>.
 */
static long long read_indexes(struct super_block *sb, int n,
				u64 *start_block, int *offset)
{
	int err, i;
	long long block = 0;
	__le32 *blist = kmalloc(PAGE_SIZE, GFP_KERNEL);

	if (blist == NULL) {
		ERROR("read_indexes: Failed to allocate block_list\n");
		return -ENOMEM;
	}

	while (n) {
		int blocks = min_t(int, n, PAGE_SIZE >> 2);

		err = squashfs_read_metadata(sb, blist, start_block,
				offset, blocks << 2);
		if (err < 0) {
			ERROR("read_indexes: reading block [%llx:%x]\n",
				*start_block, *offset);
			goto failure;
		}

		for (i = 0; i < blocks; i++) {
			int size = squashfs_block_size(blist[i]);
			if (size < 0) {
				err = size;
				goto failure;
			}
			block += SQUASHFS_COMPRESSED_SIZE_BLOCK(size);
		}
		n -= blocks;
	}

	kfree(blist);
	return block;

failure:
	kfree(blist);
	return err;
}


/*
 * Each cache index slot has SQUASHFS_META_ENTRIES, each of which
 * can cache one index -> datablock/blocklist-block mapping.  We wish
 * to distribute these over the length of the file, entry[0] maps index x,
 * entry[1] maps index x + skip, entry[2] maps index x + 2 * skip, and so on.
 * The larger the file, the greater the skip factor.  The skip factor is
 * limited to the size of the metadata cache (SQUASHFS_CACHED_BLKS) to ensure
 * the number of metadata blocks that need to be read fits into the cache.
 * If the skip factor is limited in this way then the file will use multiple
 * slots.
 */
static inline int calculate_skip(int blocks)
{
	int skip = blocks / ((SQUASHFS_META_ENTRIES + 1)
		 * SQUASHFS_META_INDEXES);
	return min(SQUASHFS_CACHED_BLKS - 1, skip + 1);
}


/*
 * Search and grow the index cache for the specified inode, returning the
 * on-disk locations of the datablock and block list metadata block
 * <index_block, index_offset> for index (scaled to nearest cache index).
 */
static int fill_meta_index(struct inode *inode, int index,
		u64 *index_block, int *index_offset, u64 *data_block)
{
	struct squashfs_sb_info *msblk = inode->i_sb->s_fs_info;
	int skip = calculate_skip(i_size_read(inode) >> msblk->block_log);
	int offset = 0;
	struct meta_index *meta;
	struct meta_entry *meta_entry;
	u64 cur_index_block = squashfs_i(inode)->block_list_start;
	int cur_offset = squashfs_i(inode)->offset;
	u64 cur_data_block = squashfs_i(inode)->start;
	int err, i;

	/*
	 * Scale index to cache index (cache slot entry)
	 */
	index /= SQUASHFS_META_INDEXES * skip;

	while (offset < index) {
		meta = locate_meta_index(inode, offset + 1, index);

		if (meta == NULL) {
			meta = empty_meta_index(inode, offset + 1, skip);
			if (meta == NULL)
				goto all_done;
		} else {
			offset = index < meta->offset + meta->entries ? index :
				meta->offset + meta->entries - 1;
			meta_entry = &meta->meta_entry[offset - meta->offset];
			cur_index_block = meta_entry->index_block +
				msblk->inode_table;
			cur_offset = meta_entry->offset;
			cur_data_block = meta_entry->data_block;
			TRACE("get_meta_index: offset %d, meta->offset %d, "
				"meta->entries %d\n", offset, meta->offset,
				meta->entries);
			TRACE("get_meta_index: index_block 0x%llx, offset 0x%x"
				" data_block 0x%llx\n", cur_index_block,
				cur_offset, cur_data_block);
		}

		/*
		 * If necessary grow cache slot by reading block list.  Cache
		 * slot is extended up to index or to the end of the slot, in
		 * which case further slots will be used.
		 */
		for (i = meta->offset + meta->entries; i <= index &&
				i < meta->offset + SQUASHFS_META_ENTRIES; i++) {
			int blocks = skip * SQUASHFS_META_INDEXES;
			long long res = read_indexes(inode->i_sb, blocks,
					&cur_index_block, &cur_offset);

			if (res < 0) {
				if (meta->entries == 0)
					/*
					 * Don't leave an empty slot on read
					 * error allocated to this inode...
					 */
					meta->inode_number = 0;
				err = res;
				goto failed;
			}

			cur_data_block += res;
			meta_entry = &meta->meta_entry[i - meta->offset];
			meta_entry->index_block = cur_index_block -
				msblk->inode_table;
			meta_entry->offset = cur_offset;
			meta_entry->data_block = cur_data_block;
			meta->entries++;
			offset++;
		}

		TRACE("get_meta_index: meta->offset %d, meta->entries %d\n",
				meta->offset, meta->entries);

		release_meta_index(inode, meta);
	}

all_done:
	*index_block = cur_index_block;
	*index_offset = cur_offset;
	*data_block = cur_data_block;

	/*
	 * Scale cache index (cache slot entry) to index
	 */
	return offset * SQUASHFS_META_INDEXES * skip;

failed:
	release_meta_index(inode, meta);
	return err;
}


/*
 * Get the on-disk location and compressed size of the datablock
 * specified by index.  Fill_meta_index() does most of the work.
 */
static int read_blocklist(struct inode *inode, int index, u64 *block)
{
	u64 start;
	long long blks;
	int offset;
	__le32 size;
	int res = fill_meta_index(inode, index, &start, &offset, block);

	TRACE("read_blocklist: res %d, index %d, start 0x%llx, offset"
		       " 0x%x, block 0x%llx\n", res, index, start, offset,
			*block);

	if (res < 0)
		return res;

	/*
	 * res contains the index of the mapping returned by fill_meta_index(),
	 * this will likely be less than the desired index (because the
	 * meta_index cache works at a higher granularity).  Read any
	 * extra block indexes needed.
	 */
	if (res < index) {
		blks = read_indexes(inode->i_sb, index - res, &start, &offset);
		if (blks < 0)
			return (int) blks;
		*block += blks;
	}

	/*
	 * Read length of block specified by index.
	 */
	res = squashfs_read_metadata(inode->i_sb, &size, &start, &offset,
			sizeof(size));
	if (res < 0)
		return res;
	return squashfs_block_size(size);
}

void squashfs_fill_page(struct page *page, struct squashfs_cache_entry *buffer, int offset, int avail)
{
	int copied;
	void *pageaddr;

	pageaddr = kmap_atomic(page);
	copied = squashfs_copy_data(pageaddr, buffer, offset, avail);
	memset(pageaddr + copied, 0, PAGE_SIZE - copied);
	kunmap_atomic(pageaddr);

	flush_dcache_page(page);
	if (copied == avail)
		SetPageUptodate(page);
	else
		SetPageError(page);
}

/* Copy data into page cache  */
void squashfs_copy_cache(struct page *page, struct squashfs_cache_entry *buffer,
	int bytes, int offset)
{
	struct inode *inode = page->mapping->host;
	struct squashfs_sb_info *msblk = inode->i_sb->s_fs_info;
	int i, mask = (1 << (msblk->block_log - PAGE_SHIFT)) - 1;
	int start_index = page->index & ~mask, end_index = start_index | mask;

	/*
	 * Loop copying datablock into pages.  As the datablock likely covers
	 * many PAGE_SIZE pages (default block size is 128 KiB) explicitly
	 * grab the pages from the page cache, except for the page that we've
	 * been called to fill.
	 */
	for (i = start_index; i <= end_index && bytes > 0; i++,
			bytes -= PAGE_SIZE, offset += PAGE_SIZE) {
		struct page *push_page;
		int avail = buffer ? min_t(int, bytes, PAGE_SIZE) : 0;

		TRACE("bytes %d, i %d, available_bytes %d\n", bytes, i, avail);

		push_page = (i == page->index) ? page :
			grab_cache_page_nowait(page->mapping, i);

		if (!push_page)
			continue;

		if (PageUptodate(push_page))
			goto skip_page;

		squashfs_fill_page(push_page, buffer, offset, avail);
skip_page:
		unlock_page(push_page);
		if (i != page->index)
			put_page(push_page);
	}
}

/* Read datablock stored packed inside a fragment (tail-end packed block) */
static int squashfs_readpage_fragment(struct page *page, int expected)
{
	struct inode *inode = page->mapping->host;
	struct squashfs_cache_entry *buffer = squashfs_get_fragment(inode->i_sb,
		squashfs_i(inode)->fragment_block,
		squashfs_i(inode)->fragment_size);
	int res = buffer->error;

	if (res)
		ERROR("Unable to read page, block %llx, size %x\n",
			squashfs_i(inode)->fragment_block,
			squashfs_i(inode)->fragment_size);
	else
		squashfs_copy_cache(page, buffer, expected,
			squashfs_i(inode)->fragment_offset);

	squashfs_cache_put(buffer);
	return res;
}

<<<<<<< HEAD
static int squashfs_readpages_fragment(struct page *page,
	struct list_head *readahead_pages, struct address_space *mapping)
{
	if (!page) {
		page = lru_to_page(readahead_pages);
		list_del(&page->lru);
		if (add_to_page_cache_lru(page, mapping, page->index,
			mapping_gfp_constraint(mapping, GFP_KERNEL))) {
			put_page(page);
			return 0;
		}
	}
	return squashfs_readpage_fragment(page);
}

static int squashfs_readpage_sparse(struct page *page, int index, int file_end)
=======
static int squashfs_readpage_sparse(struct page *page, int expected)
>>>>>>> ee13f7ed
{
	squashfs_copy_cache(page, NULL, expected, 0);
	return 0;
}

static int squashfs_readpages_sparse(struct page *page,
	struct list_head *readahead_pages, int index, int file_end,
	struct address_space *mapping)
{
	if (!page) {
		page = lru_to_page(readahead_pages);
		list_del(&page->lru);
		if (add_to_page_cache_lru(page, mapping, page->index,
			mapping_gfp_constraint(mapping, GFP_KERNEL))) {
			put_page(page);
			return 0;
		}
	}
	return squashfs_readpage_sparse(page, index, file_end);
}

static int __squashfs_readpages(struct file *file, struct page *page,
	struct list_head *readahead_pages, unsigned int nr_pages,
	struct address_space *mapping)
{
	struct inode *inode = mapping->host;
	struct squashfs_sb_info *msblk = inode->i_sb->s_fs_info;
	int file_end = i_size_read(inode) >> msblk->block_log;
	int expected = index == file_end ?
			(i_size_read(inode) & (msblk->block_size - 1)) :
			 msblk->block_size;
	int res;

	do {
		struct page *cur_page = page ? page
					     : lru_to_page(readahead_pages);
		int page_index = cur_page->index;
		int index = page_index >> (msblk->block_log - PAGE_SHIFT);

		if (page_index >= ((i_size_read(inode) + PAGE_SIZE - 1) >>
						PAGE_SHIFT))
			return 1;

		if (index < file_end || squashfs_i(inode)->fragment_block ==
						SQUASHFS_INVALID_BLK) {
			u64 block = 0;
			int bsize = read_blocklist(inode, index, &block);

			if (bsize < 0)
				return -1;

			if (bsize == 0) {
				res = squashfs_readpages_sparse(page,
					readahead_pages, index, file_end,
					mapping);
			} else {
				res = squashfs_readpages_block(page,
					readahead_pages, &nr_pages, mapping,
					page_index, block, bsize);
			}
		} else {
			res = squashfs_readpages_fragment(page,
				readahead_pages, mapping);
		}
		if (res)
			return 0;
		page = NULL;
	} while (readahead_pages && !list_empty(readahead_pages));

	return 0;
}

static int squashfs_readpage(struct file *file, struct page *page)
{
	int ret;

	TRACE("Entered squashfs_readpage, page index %lx, start block %llx\n",
	      page->index, squashfs_i(page->mapping->host)->start);

	get_page(page);

<<<<<<< HEAD
	ret = __squashfs_readpages(file, page, NULL, 1, page->mapping);
	if (ret) {
		flush_dcache_page(page);
		if (ret < 0)
			SetPageError(page);
		else
			SetPageUptodate(page);
		zero_user_segment(page, 0, PAGE_SIZE);
		unlock_page(page);
		put_page(page);
	}
=======
		if (bsize == 0)
			res = squashfs_readpage_sparse(page, expected);
		else
			res = squashfs_readpage_block(page, block, bsize, expected);
	} else
		res = squashfs_readpage_fragment(page, expected);

	if (!res)
		return 0;

error_out:
	SetPageError(page);
out:
	pageaddr = kmap_atomic(page);
	memset(pageaddr, 0, PAGE_SIZE);
	kunmap_atomic(pageaddr);
	flush_dcache_page(page);
	if (!PageError(page))
		SetPageUptodate(page);
	unlock_page(page);
>>>>>>> ee13f7ed

	return 0;
}

static int squashfs_readpages(struct file *file, struct address_space *mapping,
			      struct list_head *pages, unsigned int nr_pages)
{
	TRACE("Entered squashfs_readpages, %u pages, first page index %lx\n",
		nr_pages, lru_to_page(pages)->index);
	__squashfs_readpages(file, NULL, pages, nr_pages, mapping);
	return 0;
}


const struct address_space_operations squashfs_aops = {
	.readpage = squashfs_readpage,
	.readpages = squashfs_readpages,
};<|MERGE_RESOLUTION|>--- conflicted
+++ resolved
@@ -452,7 +452,6 @@
 	return res;
 }
 
-<<<<<<< HEAD
 static int squashfs_readpages_fragment(struct page *page,
 	struct list_head *readahead_pages, struct address_space *mapping)
 {
@@ -469,9 +468,6 @@
 }
 
 static int squashfs_readpage_sparse(struct page *page, int index, int file_end)
-=======
-static int squashfs_readpage_sparse(struct page *page, int expected)
->>>>>>> ee13f7ed
 {
 	squashfs_copy_cache(page, NULL, expected, 0);
 	return 0;
@@ -553,7 +549,6 @@
 
 	get_page(page);
 
-<<<<<<< HEAD
 	ret = __squashfs_readpages(file, page, NULL, 1, page->mapping);
 	if (ret) {
 		flush_dcache_page(page);
@@ -565,28 +560,6 @@
 		unlock_page(page);
 		put_page(page);
 	}
-=======
-		if (bsize == 0)
-			res = squashfs_readpage_sparse(page, expected);
-		else
-			res = squashfs_readpage_block(page, block, bsize, expected);
-	} else
-		res = squashfs_readpage_fragment(page, expected);
-
-	if (!res)
-		return 0;
-
-error_out:
-	SetPageError(page);
-out:
-	pageaddr = kmap_atomic(page);
-	memset(pageaddr, 0, PAGE_SIZE);
-	kunmap_atomic(pageaddr);
-	flush_dcache_page(page);
-	if (!PageError(page))
-		SetPageUptodate(page);
-	unlock_page(page);
->>>>>>> ee13f7ed
 
 	return 0;
 }
