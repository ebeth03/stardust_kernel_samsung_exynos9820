#
# Copyright (C) 2012-2014 Broadcom Corporation
#
# This program is free software; you can redistribute it and/or
# modify it under the terms of the GNU General Public License as
# published by the Free Software Foundation version 2.
#
# This program is distributed "as is" WITHOUT ANY WARRANTY of any
# kind, whether express or implied; without even the implied warranty
# of MERCHANTABILITY or FITNESS FOR A PARTICULAR PURPOSE.  See the
# GNU General Public License for more details.

# BCM281XX
obj-$(CONFIG_ARCH_BCM_281XX)	+= board_bcm281xx.o

# BCM21664
obj-$(CONFIG_ARCH_BCM_21664)	+= board_bcm21664.o

# BCM281XX and BCM21664 SMP support
obj-$(CONFIG_ARCH_BCM_MOBILE_SMP) += kona_smp.o

# BCM281XX and BCM21664 L2 cache control
obj-$(CONFIG_ARCH_BCM_MOBILE_L2_CACHE) += kona_l2_cache.o

# Support for secure monitor traps
obj-$(CONFIG_ARCH_BCM_MOBILE_SMC) += bcm_kona_smc.o
ifeq ($(call as-instr,.arch_extension sec,as_has_sec),as_has_sec)
CFLAGS_bcm_kona_smc.o		+= -Wa,-march=armv7-a+sec -DREQUIRES_SEC
endif

# BCM2835
obj-$(CONFIG_ARCH_BCM2835)	+= board_bcm2835.o

# BCM5301X
obj-$(CONFIG_ARCH_BCM_5301X)	+= bcm_5301x.o

ifeq ($(CONFIG_ARCH_BRCMSTB),y)
obj-y				+= brcmstb.o
<<<<<<< HEAD
obj-$(CONFIG_SMP)		+= headsmp-brcmstb.o platsmp-brcmstb.o
=======
>>>>>>> 9e82bf01
endif<|MERGE_RESOLUTION|>--- conflicted
+++ resolved
@@ -36,8 +36,4 @@
 
 ifeq ($(CONFIG_ARCH_BRCMSTB),y)
 obj-y				+= brcmstb.o
-<<<<<<< HEAD
-obj-$(CONFIG_SMP)		+= headsmp-brcmstb.o platsmp-brcmstb.o
-=======
->>>>>>> 9e82bf01
 endif