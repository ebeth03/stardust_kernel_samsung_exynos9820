/*
 * ALSA SoC TWL4030 codec driver
 *
 * Author:      Steve Sakoman, <steve@sakoman.com>
 *
 * This program is free software; you can redistribute it and/or
 * modify it under the terms of the GNU General Public License
 * version 2 as published by the Free Software Foundation.
 *
 * This program is distributed in the hope that it will be useful, but
 * WITHOUT ANY WARRANTY; without even the implied warranty of
 * MERCHANTABILITY or FITNESS FOR A PARTICULAR PURPOSE.  See the GNU
 * General Public License for more details.
 *
 * You should have received a copy of the GNU General Public License
 * along with this program; if not, write to the Free Software
 * Foundation, Inc., 51 Franklin St, Fifth Floor, Boston, MA
 * 02110-1301 USA
 *
 */

#include <linux/module.h>
#include <linux/moduleparam.h>
#include <linux/init.h>
#include <linux/delay.h>
#include <linux/pm.h>
#include <linux/i2c.h>
#include <linux/platform_device.h>
#include <linux/i2c/twl4030.h>
#include <sound/core.h>
#include <sound/pcm.h>
#include <sound/pcm_params.h>
#include <sound/soc.h>
#include <sound/soc-dapm.h>
#include <sound/initval.h>
#include <sound/tlv.h>

#include "twl4030.h"

/*
 * twl4030 register cache & default register settings
 */
static const u8 twl4030_reg[TWL4030_CACHEREGNUM] = {
	0x00, /* this register not used		*/
	0x91, /* REG_CODEC_MODE		(0x1)	*/
	0xc3, /* REG_OPTION		(0x2)	*/
	0x00, /* REG_UNKNOWN		(0x3)	*/
	0x00, /* REG_MICBIAS_CTL	(0x4)	*/
	0x20, /* REG_ANAMICL		(0x5)	*/
	0x00, /* REG_ANAMICR		(0x6)	*/
	0x00, /* REG_AVADC_CTL		(0x7)	*/
	0x00, /* REG_ADCMICSEL		(0x8)	*/
	0x00, /* REG_DIGMIXING		(0x9)	*/
	0x0c, /* REG_ATXL1PGA		(0xA)	*/
	0x0c, /* REG_ATXR1PGA		(0xB)	*/
	0x00, /* REG_AVTXL2PGA		(0xC)	*/
	0x00, /* REG_AVTXR2PGA		(0xD)	*/
	0x01, /* REG_AUDIO_IF		(0xE)	*/
	0x00, /* REG_VOICE_IF		(0xF)	*/
	0x00, /* REG_ARXR1PGA		(0x10)	*/
	0x00, /* REG_ARXL1PGA		(0x11)	*/
	0x6c, /* REG_ARXR2PGA		(0x12)	*/
	0x6c, /* REG_ARXL2PGA		(0x13)	*/
	0x00, /* REG_VRXPGA		(0x14)	*/
	0x00, /* REG_VSTPGA		(0x15)	*/
	0x00, /* REG_VRX2ARXPGA		(0x16)	*/
	0x0c, /* REG_AVDAC_CTL		(0x17)	*/
	0x00, /* REG_ARX2VTXPGA		(0x18)	*/
	0x00, /* REG_ARXL1_APGA_CTL	(0x19)	*/
	0x00, /* REG_ARXR1_APGA_CTL	(0x1A)	*/
	0x4b, /* REG_ARXL2_APGA_CTL	(0x1B)	*/
	0x4b, /* REG_ARXR2_APGA_CTL	(0x1C)	*/
	0x00, /* REG_ATX2ARXPGA		(0x1D)	*/
	0x00, /* REG_BT_IF		(0x1E)	*/
	0x00, /* REG_BTPGA		(0x1F)	*/
	0x00, /* REG_BTSTPGA		(0x20)	*/
	0x00, /* REG_EAR_CTL		(0x21)	*/
	0x24, /* REG_HS_SEL		(0x22)	*/
	0x0a, /* REG_HS_GAIN_SET	(0x23)	*/
	0x00, /* REG_HS_POPN_SET	(0x24)	*/
	0x00, /* REG_PREDL_CTL		(0x25)	*/
	0x00, /* REG_PREDR_CTL		(0x26)	*/
	0x00, /* REG_PRECKL_CTL		(0x27)	*/
	0x00, /* REG_PRECKR_CTL		(0x28)	*/
	0x00, /* REG_HFL_CTL		(0x29)	*/
	0x00, /* REG_HFR_CTL		(0x2A)	*/
	0x00, /* REG_ALC_CTL		(0x2B)	*/
	0x00, /* REG_ALC_SET1		(0x2C)	*/
	0x00, /* REG_ALC_SET2		(0x2D)	*/
	0x00, /* REG_BOOST_CTL		(0x2E)	*/
	0x00, /* REG_SOFTVOL_CTL	(0x2F)	*/
	0x00, /* REG_DTMF_FREQSEL	(0x30)	*/
	0x00, /* REG_DTMF_TONEXT1H	(0x31)	*/
	0x00, /* REG_DTMF_TONEXT1L	(0x32)	*/
	0x00, /* REG_DTMF_TONEXT2H	(0x33)	*/
	0x00, /* REG_DTMF_TONEXT2L	(0x34)	*/
	0x00, /* REG_DTMF_TONOFF	(0x35)	*/
	0x00, /* REG_DTMF_WANONOFF	(0x36)	*/
	0x00, /* REG_I2S_RX_SCRAMBLE_H	(0x37)	*/
	0x00, /* REG_I2S_RX_SCRAMBLE_M	(0x38)	*/
	0x00, /* REG_I2S_RX_SCRAMBLE_L	(0x39)	*/
	0x16, /* REG_APLL_CTL		(0x3A)	*/
	0x00, /* REG_DTMF_CTL		(0x3B)	*/
	0x00, /* REG_DTMF_PGA_CTL2	(0x3C)	*/
	0x00, /* REG_DTMF_PGA_CTL1	(0x3D)	*/
	0x00, /* REG_MISC_SET_1		(0x3E)	*/
	0x00, /* REG_PCMBTMUX		(0x3F)	*/
	0x00, /* not used		(0x40)	*/
	0x00, /* not used		(0x41)	*/
	0x00, /* not used		(0x42)	*/
	0x00, /* REG_RX_PATH_SEL	(0x43)	*/
	0x00, /* REG_VDL_APGA_CTL	(0x44)	*/
	0x00, /* REG_VIBRA_CTL		(0x45)	*/
	0x00, /* REG_VIBRA_SET		(0x46)	*/
	0x00, /* REG_VIBRA_PWM_SET	(0x47)	*/
	0x00, /* REG_ANAMIC_GAIN	(0x48)	*/
	0x00, /* REG_MISC_SET_2		(0x49)	*/
};

/* codec private data */
struct twl4030_priv {
	unsigned int bypass_state;
	unsigned int codec_powered;
	unsigned int codec_muted;
<<<<<<< HEAD
=======

	struct snd_pcm_substream *master_substream;
	struct snd_pcm_substream *slave_substream;
>>>>>>> 93cfb3c9
};

/*
 * read twl4030 register cache
 */
static inline unsigned int twl4030_read_reg_cache(struct snd_soc_codec *codec,
	unsigned int reg)
{
	u8 *cache = codec->reg_cache;

	if (reg >= TWL4030_CACHEREGNUM)
		return -EIO;

	return cache[reg];
}

/*
 * write twl4030 register cache
 */
static inline void twl4030_write_reg_cache(struct snd_soc_codec *codec,
						u8 reg, u8 value)
{
	u8 *cache = codec->reg_cache;

	if (reg >= TWL4030_CACHEREGNUM)
		return;
	cache[reg] = value;
}

/*
 * write to the twl4030 register space
 */
static int twl4030_write(struct snd_soc_codec *codec,
			unsigned int reg, unsigned int value)
{
	twl4030_write_reg_cache(codec, reg, value);
	return twl4030_i2c_write_u8(TWL4030_MODULE_AUDIO_VOICE, value, reg);
}

static void twl4030_codec_enable(struct snd_soc_codec *codec, int enable)
{
	struct twl4030_priv *twl4030 = codec->private_data;
	u8 mode;

	if (enable == twl4030->codec_powered)
		return;

	mode = twl4030_read_reg_cache(codec, TWL4030_REG_CODEC_MODE);
	if (enable)
		mode |= TWL4030_CODECPDZ;
	else
		mode &= ~TWL4030_CODECPDZ;

	twl4030_write(codec, TWL4030_REG_CODEC_MODE, mode);
	twl4030->codec_powered = enable;

	/* REVISIT: this delay is present in TI sample drivers */
	/* but there seems to be no TRM requirement for it     */
	udelay(10);
}

static void twl4030_init_chip(struct snd_soc_codec *codec)
{
	int i;

	/* clear CODECPDZ prior to setting register defaults */
	twl4030_codec_enable(codec, 0);

	/* set all audio section registers to reasonable defaults */
	for (i = TWL4030_REG_OPTION; i <= TWL4030_REG_MISC_SET_2; i++)
		twl4030_write(codec, i,	twl4030_reg[i]);

}

static void twl4030_codec_mute(struct snd_soc_codec *codec, int mute)
{
	struct twl4030_priv *twl4030 = codec->private_data;
	u8 reg_val;

	if (mute == twl4030->codec_muted)
		return;

	if (mute) {
		/* Bypass the reg_cache and mute the volumes
		 * Headset mute is done in it's own event handler
		 * Things to mute:  Earpiece, PreDrivL/R, CarkitL/R
		 */
		reg_val = twl4030_read_reg_cache(codec, TWL4030_REG_EAR_CTL);
		twl4030_i2c_write_u8(TWL4030_MODULE_AUDIO_VOICE,
					reg_val & (~TWL4030_EAR_GAIN),
					TWL4030_REG_EAR_CTL);

		reg_val = twl4030_read_reg_cache(codec, TWL4030_REG_PREDL_CTL);
		twl4030_i2c_write_u8(TWL4030_MODULE_AUDIO_VOICE,
					reg_val & (~TWL4030_PREDL_GAIN),
					TWL4030_REG_PREDL_CTL);
		reg_val = twl4030_read_reg_cache(codec, TWL4030_REG_PREDR_CTL);
		twl4030_i2c_write_u8(TWL4030_MODULE_AUDIO_VOICE,
					reg_val & (~TWL4030_PREDR_GAIN),
					TWL4030_REG_PREDL_CTL);

		reg_val = twl4030_read_reg_cache(codec, TWL4030_REG_PRECKL_CTL);
		twl4030_i2c_write_u8(TWL4030_MODULE_AUDIO_VOICE,
					reg_val & (~TWL4030_PRECKL_GAIN),
					TWL4030_REG_PRECKL_CTL);
		reg_val = twl4030_read_reg_cache(codec, TWL4030_REG_PRECKR_CTL);
		twl4030_i2c_write_u8(TWL4030_MODULE_AUDIO_VOICE,
					reg_val & (~TWL4030_PRECKL_GAIN),
					TWL4030_REG_PRECKR_CTL);

		/* Disable PLL */
		reg_val = twl4030_read_reg_cache(codec, TWL4030_REG_APLL_CTL);
		reg_val &= ~TWL4030_APLL_EN;
		twl4030_write(codec, TWL4030_REG_APLL_CTL, reg_val);
	} else {
		/* Restore the volumes
		 * Headset mute is done in it's own event handler
		 * Things to restore:  Earpiece, PreDrivL/R, CarkitL/R
		 */
		twl4030_write(codec, TWL4030_REG_EAR_CTL,
			twl4030_read_reg_cache(codec, TWL4030_REG_EAR_CTL));

		twl4030_write(codec, TWL4030_REG_PREDL_CTL,
			twl4030_read_reg_cache(codec, TWL4030_REG_PREDL_CTL));
		twl4030_write(codec, TWL4030_REG_PREDR_CTL,
			twl4030_read_reg_cache(codec, TWL4030_REG_PREDR_CTL));

		twl4030_write(codec, TWL4030_REG_PRECKL_CTL,
			twl4030_read_reg_cache(codec, TWL4030_REG_PRECKL_CTL));
		twl4030_write(codec, TWL4030_REG_PRECKR_CTL,
			twl4030_read_reg_cache(codec, TWL4030_REG_PRECKR_CTL));

		/* Enable PLL */
		reg_val = twl4030_read_reg_cache(codec, TWL4030_REG_APLL_CTL);
		reg_val |= TWL4030_APLL_EN;
		twl4030_write(codec, TWL4030_REG_APLL_CTL, reg_val);
	}

	twl4030->codec_muted = mute;
}

static void twl4030_power_up(struct snd_soc_codec *codec)
{
	struct twl4030_priv *twl4030 = codec->private_data;
	u8 anamicl, regmisc1, byte;
	int i = 0;

	if (twl4030->codec_powered)
		return;

	/* set CODECPDZ to turn on codec */
	twl4030_codec_enable(codec, 1);

	/* initiate offset cancellation */
	anamicl = twl4030_read_reg_cache(codec, TWL4030_REG_ANAMICL);
	twl4030_write(codec, TWL4030_REG_ANAMICL,
		anamicl | TWL4030_CNCL_OFFSET_START);

	/* wait for offset cancellation to complete */
	do {
		/* this takes a little while, so don't slam i2c */
		udelay(2000);
		twl4030_i2c_read_u8(TWL4030_MODULE_AUDIO_VOICE, &byte,
				    TWL4030_REG_ANAMICL);
	} while ((i++ < 100) &&
		 ((byte & TWL4030_CNCL_OFFSET_START) ==
		  TWL4030_CNCL_OFFSET_START));

	/* Make sure that the reg_cache has the same value as the HW */
	twl4030_write_reg_cache(codec, TWL4030_REG_ANAMICL, byte);

	/* anti-pop when changing analog gain */
	regmisc1 = twl4030_read_reg_cache(codec, TWL4030_REG_MISC_SET_1);
	twl4030_write(codec, TWL4030_REG_MISC_SET_1,
		regmisc1 | TWL4030_SMOOTH_ANAVOL_EN);

	/* toggle CODECPDZ as per TRM */
	twl4030_codec_enable(codec, 0);
	twl4030_codec_enable(codec, 1);
}

/*
 * Unconditional power down
 */
static void twl4030_power_down(struct snd_soc_codec *codec)
{
	/* power down */
	twl4030_codec_enable(codec, 0);
}

/* Earpiece */
static const char *twl4030_earpiece_texts[] =
		{"Off", "DACL1", "DACL2", "DACR1"};

static const unsigned int twl4030_earpiece_values[] =
		{0x0, 0x1, 0x2, 0x4};

static const struct soc_enum twl4030_earpiece_enum =
	SOC_VALUE_ENUM_SINGLE(TWL4030_REG_EAR_CTL, 1, 0x7,
			ARRAY_SIZE(twl4030_earpiece_texts),
			twl4030_earpiece_texts,
			twl4030_earpiece_values);

static const struct snd_kcontrol_new twl4030_dapm_earpiece_control =
SOC_DAPM_VALUE_ENUM("Route", twl4030_earpiece_enum);

/* PreDrive Left */
static const char *twl4030_predrivel_texts[] =
		{"Off", "DACL1", "DACL2", "DACR2"};

static const unsigned int twl4030_predrivel_values[] =
		{0x0, 0x1, 0x2, 0x4};

static const struct soc_enum twl4030_predrivel_enum =
	SOC_VALUE_ENUM_SINGLE(TWL4030_REG_PREDL_CTL, 1, 0x7,
			ARRAY_SIZE(twl4030_predrivel_texts),
			twl4030_predrivel_texts,
			twl4030_predrivel_values);

static const struct snd_kcontrol_new twl4030_dapm_predrivel_control =
SOC_DAPM_VALUE_ENUM("Route", twl4030_predrivel_enum);

/* PreDrive Right */
static const char *twl4030_predriver_texts[] =
		{"Off", "DACR1", "DACR2", "DACL2"};

static const unsigned int twl4030_predriver_values[] =
		{0x0, 0x1, 0x2, 0x4};

static const struct soc_enum twl4030_predriver_enum =
	SOC_VALUE_ENUM_SINGLE(TWL4030_REG_PREDR_CTL, 1, 0x7,
			ARRAY_SIZE(twl4030_predriver_texts),
			twl4030_predriver_texts,
			twl4030_predriver_values);

static const struct snd_kcontrol_new twl4030_dapm_predriver_control =
SOC_DAPM_VALUE_ENUM("Route", twl4030_predriver_enum);

/* Headset Left */
static const char *twl4030_hsol_texts[] =
		{"Off", "DACL1", "DACL2"};

static const struct soc_enum twl4030_hsol_enum =
	SOC_ENUM_SINGLE(TWL4030_REG_HS_SEL, 1,
			ARRAY_SIZE(twl4030_hsol_texts),
			twl4030_hsol_texts);

static const struct snd_kcontrol_new twl4030_dapm_hsol_control =
SOC_DAPM_ENUM("Route", twl4030_hsol_enum);

/* Headset Right */
static const char *twl4030_hsor_texts[] =
		{"Off", "DACR1", "DACR2"};

static const struct soc_enum twl4030_hsor_enum =
	SOC_ENUM_SINGLE(TWL4030_REG_HS_SEL, 4,
			ARRAY_SIZE(twl4030_hsor_texts),
			twl4030_hsor_texts);

static const struct snd_kcontrol_new twl4030_dapm_hsor_control =
SOC_DAPM_ENUM("Route", twl4030_hsor_enum);

/* Carkit Left */
static const char *twl4030_carkitl_texts[] =
		{"Off", "DACL1", "DACL2"};

static const struct soc_enum twl4030_carkitl_enum =
	SOC_ENUM_SINGLE(TWL4030_REG_PRECKL_CTL, 1,
			ARRAY_SIZE(twl4030_carkitl_texts),
			twl4030_carkitl_texts);

static const struct snd_kcontrol_new twl4030_dapm_carkitl_control =
SOC_DAPM_ENUM("Route", twl4030_carkitl_enum);

/* Carkit Right */
static const char *twl4030_carkitr_texts[] =
		{"Off", "DACR1", "DACR2"};

static const struct soc_enum twl4030_carkitr_enum =
	SOC_ENUM_SINGLE(TWL4030_REG_PRECKR_CTL, 1,
			ARRAY_SIZE(twl4030_carkitr_texts),
			twl4030_carkitr_texts);

static const struct snd_kcontrol_new twl4030_dapm_carkitr_control =
SOC_DAPM_ENUM("Route", twl4030_carkitr_enum);

/* Handsfree Left */
static const char *twl4030_handsfreel_texts[] =
		{"Voice", "DACL1", "DACL2", "DACR2"};

static const struct soc_enum twl4030_handsfreel_enum =
	SOC_ENUM_SINGLE(TWL4030_REG_HFL_CTL, 0,
			ARRAY_SIZE(twl4030_handsfreel_texts),
			twl4030_handsfreel_texts);

static const struct snd_kcontrol_new twl4030_dapm_handsfreel_control =
SOC_DAPM_ENUM("Route", twl4030_handsfreel_enum);

/* Handsfree Right */
static const char *twl4030_handsfreer_texts[] =
		{"Voice", "DACR1", "DACR2", "DACL2"};

static const struct soc_enum twl4030_handsfreer_enum =
	SOC_ENUM_SINGLE(TWL4030_REG_HFR_CTL, 0,
			ARRAY_SIZE(twl4030_handsfreer_texts),
			twl4030_handsfreer_texts);

static const struct snd_kcontrol_new twl4030_dapm_handsfreer_control =
SOC_DAPM_ENUM("Route", twl4030_handsfreer_enum);

/* Left analog microphone selection */
static const char *twl4030_analoglmic_texts[] =
		{"Off", "Main mic", "Headset mic", "AUXL", "Carkit mic"};

static const unsigned int twl4030_analoglmic_values[] =
		{0x0, 0x1, 0x2, 0x4, 0x8};

static const struct soc_enum twl4030_analoglmic_enum =
	SOC_VALUE_ENUM_SINGLE(TWL4030_REG_ANAMICL, 0, 0xf,
			ARRAY_SIZE(twl4030_analoglmic_texts),
			twl4030_analoglmic_texts,
			twl4030_analoglmic_values);

static const struct snd_kcontrol_new twl4030_dapm_analoglmic_control =
SOC_DAPM_VALUE_ENUM("Route", twl4030_analoglmic_enum);

/* Right analog microphone selection */
static const char *twl4030_analogrmic_texts[] =
		{"Off", "Sub mic", "AUXR"};

static const unsigned int twl4030_analogrmic_values[] =
		{0x0, 0x1, 0x4};

static const struct soc_enum twl4030_analogrmic_enum =
	SOC_VALUE_ENUM_SINGLE(TWL4030_REG_ANAMICR, 0, 0x5,
			ARRAY_SIZE(twl4030_analogrmic_texts),
			twl4030_analogrmic_texts,
			twl4030_analogrmic_values);

static const struct snd_kcontrol_new twl4030_dapm_analogrmic_control =
SOC_DAPM_VALUE_ENUM("Route", twl4030_analogrmic_enum);

/* TX1 L/R Analog/Digital microphone selection */
static const char *twl4030_micpathtx1_texts[] =
		{"Analog", "Digimic0"};

static const struct soc_enum twl4030_micpathtx1_enum =
	SOC_ENUM_SINGLE(TWL4030_REG_ADCMICSEL, 0,
			ARRAY_SIZE(twl4030_micpathtx1_texts),
			twl4030_micpathtx1_texts);

static const struct snd_kcontrol_new twl4030_dapm_micpathtx1_control =
SOC_DAPM_ENUM("Route", twl4030_micpathtx1_enum);

/* TX2 L/R Analog/Digital microphone selection */
static const char *twl4030_micpathtx2_texts[] =
		{"Analog", "Digimic1"};

static const struct soc_enum twl4030_micpathtx2_enum =
	SOC_ENUM_SINGLE(TWL4030_REG_ADCMICSEL, 2,
			ARRAY_SIZE(twl4030_micpathtx2_texts),
			twl4030_micpathtx2_texts);

static const struct snd_kcontrol_new twl4030_dapm_micpathtx2_control =
SOC_DAPM_ENUM("Route", twl4030_micpathtx2_enum);

/* Analog bypass for AudioR1 */
static const struct snd_kcontrol_new twl4030_dapm_abypassr1_control =
	SOC_DAPM_SINGLE("Switch", TWL4030_REG_ARXR1_APGA_CTL, 2, 1, 0);

/* Analog bypass for AudioL1 */
static const struct snd_kcontrol_new twl4030_dapm_abypassl1_control =
	SOC_DAPM_SINGLE("Switch", TWL4030_REG_ARXL1_APGA_CTL, 2, 1, 0);

/* Analog bypass for AudioR2 */
static const struct snd_kcontrol_new twl4030_dapm_abypassr2_control =
	SOC_DAPM_SINGLE("Switch", TWL4030_REG_ARXR2_APGA_CTL, 2, 1, 0);

/* Analog bypass for AudioL2 */
static const struct snd_kcontrol_new twl4030_dapm_abypassl2_control =
	SOC_DAPM_SINGLE("Switch", TWL4030_REG_ARXL2_APGA_CTL, 2, 1, 0);

/* Digital bypass gain, 0 mutes the bypass */
static const unsigned int twl4030_dapm_dbypass_tlv[] = {
	TLV_DB_RANGE_HEAD(2),
	0, 3, TLV_DB_SCALE_ITEM(-2400, 0, 1),
	4, 7, TLV_DB_SCALE_ITEM(-1800, 600, 0),
};

/* Digital bypass left (TX1L -> RX2L) */
static const struct snd_kcontrol_new twl4030_dapm_dbypassl_control =
	SOC_DAPM_SINGLE_TLV("Volume",
			TWL4030_REG_ATX2ARXPGA, 3, 7, 0,
			twl4030_dapm_dbypass_tlv);

/* Digital bypass right (TX1R -> RX2R) */
static const struct snd_kcontrol_new twl4030_dapm_dbypassr_control =
	SOC_DAPM_SINGLE_TLV("Volume",
			TWL4030_REG_ATX2ARXPGA, 0, 7, 0,
			twl4030_dapm_dbypass_tlv);

static int micpath_event(struct snd_soc_dapm_widget *w,
	struct snd_kcontrol *kcontrol, int event)
{
	struct soc_enum *e = (struct soc_enum *)w->kcontrols->private_value;
	unsigned char adcmicsel, micbias_ctl;

	adcmicsel = twl4030_read_reg_cache(w->codec, TWL4030_REG_ADCMICSEL);
	micbias_ctl = twl4030_read_reg_cache(w->codec, TWL4030_REG_MICBIAS_CTL);
	/* Prepare the bits for the given TX path:
	 * shift_l == 0: TX1 microphone path
	 * shift_l == 2: TX2 microphone path */
	if (e->shift_l) {
		/* TX2 microphone path */
		if (adcmicsel & TWL4030_TX2IN_SEL)
			micbias_ctl |= TWL4030_MICBIAS2_CTL; /* digimic */
		else
			micbias_ctl &= ~TWL4030_MICBIAS2_CTL;
	} else {
		/* TX1 microphone path */
		if (adcmicsel & TWL4030_TX1IN_SEL)
			micbias_ctl |= TWL4030_MICBIAS1_CTL; /* digimic */
		else
			micbias_ctl &= ~TWL4030_MICBIAS1_CTL;
	}

	twl4030_write(w->codec, TWL4030_REG_MICBIAS_CTL, micbias_ctl);

	return 0;
}

static int handsfree_event(struct snd_soc_dapm_widget *w,
		struct snd_kcontrol *kcontrol, int event)
{
	struct soc_enum *e = (struct soc_enum *)w->kcontrols->private_value;
	unsigned char hs_ctl;

	hs_ctl = twl4030_read_reg_cache(w->codec, e->reg);

	if (hs_ctl & TWL4030_HF_CTL_REF_EN) {
		hs_ctl |= TWL4030_HF_CTL_RAMP_EN;
		twl4030_write(w->codec, e->reg, hs_ctl);
		hs_ctl |= TWL4030_HF_CTL_LOOP_EN;
		twl4030_write(w->codec, e->reg, hs_ctl);
		hs_ctl |= TWL4030_HF_CTL_HB_EN;
		twl4030_write(w->codec, e->reg, hs_ctl);
	} else {
		hs_ctl &= ~(TWL4030_HF_CTL_RAMP_EN | TWL4030_HF_CTL_LOOP_EN
				| TWL4030_HF_CTL_HB_EN);
		twl4030_write(w->codec, e->reg, hs_ctl);
	}

	return 0;
}

static int headsetl_event(struct snd_soc_dapm_widget *w,
		struct snd_kcontrol *kcontrol, int event)
{
	unsigned char hs_gain, hs_pop;

	/* Save the current volume */
	hs_gain = twl4030_read_reg_cache(w->codec, TWL4030_REG_HS_GAIN_SET);
	hs_pop = twl4030_read_reg_cache(w->codec, TWL4030_REG_HS_POPN_SET);

	switch (event) {
	case SND_SOC_DAPM_POST_PMU:
		/* Do the anti-pop/bias ramp enable according to the TRM */
		hs_pop |= TWL4030_VMID_EN;
		twl4030_write(w->codec, TWL4030_REG_HS_POPN_SET, hs_pop);
		/* Is this needed? Can we just use whatever gain here? */
		twl4030_write(w->codec, TWL4030_REG_HS_GAIN_SET,
				(hs_gain & (~0x0f)) | 0x0a);
		hs_pop |= TWL4030_RAMP_EN;
		twl4030_write(w->codec, TWL4030_REG_HS_POPN_SET, hs_pop);

		/* Restore the original volume */
		twl4030_write(w->codec, TWL4030_REG_HS_GAIN_SET, hs_gain);
		break;
	case SND_SOC_DAPM_POST_PMD:
		/* Do the anti-pop/bias ramp disable according to the TRM */
		hs_pop &= ~TWL4030_RAMP_EN;
		twl4030_write(w->codec, TWL4030_REG_HS_POPN_SET, hs_pop);
		/* Bypass the reg_cache to mute the headset */
		twl4030_i2c_write_u8(TWL4030_MODULE_AUDIO_VOICE,
					hs_gain & (~0x0f),
					TWL4030_REG_HS_GAIN_SET);
		hs_pop &= ~TWL4030_VMID_EN;
		twl4030_write(w->codec, TWL4030_REG_HS_POPN_SET, hs_pop);
		break;
	}
	return 0;
}

static int bypass_event(struct snd_soc_dapm_widget *w,
		struct snd_kcontrol *kcontrol, int event)
{
	struct soc_mixer_control *m =
		(struct soc_mixer_control *)w->kcontrols->private_value;
	struct twl4030_priv *twl4030 = w->codec->private_data;
	unsigned char reg;

	reg = twl4030_read_reg_cache(w->codec, m->reg);

	if (m->reg <= TWL4030_REG_ARXR2_APGA_CTL) {
		/* Analog bypass */
		if (reg & (1 << m->shift))
			twl4030->bypass_state |=
				(1 << (m->reg - TWL4030_REG_ARXL1_APGA_CTL));
		else
			twl4030->bypass_state &=
				~(1 << (m->reg - TWL4030_REG_ARXL1_APGA_CTL));
	} else {
		/* Digital bypass */
		if (reg & (0x7 << m->shift))
			twl4030->bypass_state |= (1 << (m->shift ? 5 : 4));
		else
			twl4030->bypass_state &= ~(1 << (m->shift ? 5 : 4));
	}

	if (w->codec->bias_level == SND_SOC_BIAS_STANDBY) {
		if (twl4030->bypass_state)
			twl4030_codec_mute(w->codec, 0);
		else
			twl4030_codec_mute(w->codec, 1);
	}
	return 0;
}

/*
 * Some of the gain controls in TWL (mostly those which are associated with
 * the outputs) are implemented in an interesting way:
 * 0x0 : Power down (mute)
 * 0x1 : 6dB
 * 0x2 : 0 dB
 * 0x3 : -6 dB
 * Inverting not going to help with these.
 * Custom volsw and volsw_2r get/put functions to handle these gain bits.
 */
#define SOC_DOUBLE_TLV_TWL4030(xname, xreg, shift_left, shift_right, xmax,\
			       xinvert, tlv_array) \
{	.iface = SNDRV_CTL_ELEM_IFACE_MIXER, .name = (xname),\
	.access = SNDRV_CTL_ELEM_ACCESS_TLV_READ |\
		 SNDRV_CTL_ELEM_ACCESS_READWRITE,\
	.tlv.p = (tlv_array), \
	.info = snd_soc_info_volsw, \
	.get = snd_soc_get_volsw_twl4030, \
	.put = snd_soc_put_volsw_twl4030, \
	.private_value = (unsigned long)&(struct soc_mixer_control) \
		{.reg = xreg, .shift = shift_left, .rshift = shift_right,\
		 .max = xmax, .invert = xinvert} }
#define SOC_DOUBLE_R_TLV_TWL4030(xname, reg_left, reg_right, xshift, xmax,\
				 xinvert, tlv_array) \
{	.iface = SNDRV_CTL_ELEM_IFACE_MIXER, .name = (xname),\
	.access = SNDRV_CTL_ELEM_ACCESS_TLV_READ |\
		 SNDRV_CTL_ELEM_ACCESS_READWRITE,\
	.tlv.p = (tlv_array), \
	.info = snd_soc_info_volsw_2r, \
	.get = snd_soc_get_volsw_r2_twl4030,\
	.put = snd_soc_put_volsw_r2_twl4030, \
	.private_value = (unsigned long)&(struct soc_mixer_control) \
		{.reg = reg_left, .rreg = reg_right, .shift = xshift, \
		 .rshift = xshift, .max = xmax, .invert = xinvert} }
#define SOC_SINGLE_TLV_TWL4030(xname, xreg, xshift, xmax, xinvert, tlv_array) \
	SOC_DOUBLE_TLV_TWL4030(xname, xreg, xshift, xshift, xmax, \
			       xinvert, tlv_array)

static int snd_soc_get_volsw_twl4030(struct snd_kcontrol *kcontrol,
	struct snd_ctl_elem_value *ucontrol)
{
	struct soc_mixer_control *mc =
		(struct soc_mixer_control *)kcontrol->private_value;
	struct snd_soc_codec *codec = snd_kcontrol_chip(kcontrol);
	unsigned int reg = mc->reg;
	unsigned int shift = mc->shift;
	unsigned int rshift = mc->rshift;
	int max = mc->max;
	int mask = (1 << fls(max)) - 1;

	ucontrol->value.integer.value[0] =
		(snd_soc_read(codec, reg) >> shift) & mask;
	if (ucontrol->value.integer.value[0])
		ucontrol->value.integer.value[0] =
			max + 1 - ucontrol->value.integer.value[0];

	if (shift != rshift) {
		ucontrol->value.integer.value[1] =
			(snd_soc_read(codec, reg) >> rshift) & mask;
		if (ucontrol->value.integer.value[1])
			ucontrol->value.integer.value[1] =
				max + 1 - ucontrol->value.integer.value[1];
	}

	return 0;
}

static int snd_soc_put_volsw_twl4030(struct snd_kcontrol *kcontrol,
	struct snd_ctl_elem_value *ucontrol)
{
	struct soc_mixer_control *mc =
		(struct soc_mixer_control *)kcontrol->private_value;
	struct snd_soc_codec *codec = snd_kcontrol_chip(kcontrol);
	unsigned int reg = mc->reg;
	unsigned int shift = mc->shift;
	unsigned int rshift = mc->rshift;
	int max = mc->max;
	int mask = (1 << fls(max)) - 1;
	unsigned short val, val2, val_mask;

	val = (ucontrol->value.integer.value[0] & mask);

	val_mask = mask << shift;
	if (val)
		val = max + 1 - val;
	val = val << shift;
	if (shift != rshift) {
		val2 = (ucontrol->value.integer.value[1] & mask);
		val_mask |= mask << rshift;
		if (val2)
			val2 = max + 1 - val2;
		val |= val2 << rshift;
	}
	return snd_soc_update_bits(codec, reg, val_mask, val);
}

static int snd_soc_get_volsw_r2_twl4030(struct snd_kcontrol *kcontrol,
	struct snd_ctl_elem_value *ucontrol)
{
	struct soc_mixer_control *mc =
		(struct soc_mixer_control *)kcontrol->private_value;
	struct snd_soc_codec *codec = snd_kcontrol_chip(kcontrol);
	unsigned int reg = mc->reg;
	unsigned int reg2 = mc->rreg;
	unsigned int shift = mc->shift;
	int max = mc->max;
	int mask = (1<<fls(max))-1;

	ucontrol->value.integer.value[0] =
		(snd_soc_read(codec, reg) >> shift) & mask;
	ucontrol->value.integer.value[1] =
		(snd_soc_read(codec, reg2) >> shift) & mask;

	if (ucontrol->value.integer.value[0])
		ucontrol->value.integer.value[0] =
			max + 1 - ucontrol->value.integer.value[0];
	if (ucontrol->value.integer.value[1])
		ucontrol->value.integer.value[1] =
			max + 1 - ucontrol->value.integer.value[1];

	return 0;
}

static int snd_soc_put_volsw_r2_twl4030(struct snd_kcontrol *kcontrol,
	struct snd_ctl_elem_value *ucontrol)
{
	struct soc_mixer_control *mc =
		(struct soc_mixer_control *)kcontrol->private_value;
	struct snd_soc_codec *codec = snd_kcontrol_chip(kcontrol);
	unsigned int reg = mc->reg;
	unsigned int reg2 = mc->rreg;
	unsigned int shift = mc->shift;
	int max = mc->max;
	int mask = (1 << fls(max)) - 1;
	int err;
	unsigned short val, val2, val_mask;

	val_mask = mask << shift;
	val = (ucontrol->value.integer.value[0] & mask);
	val2 = (ucontrol->value.integer.value[1] & mask);

	if (val)
		val = max + 1 - val;
	if (val2)
		val2 = max + 1 - val2;

	val = val << shift;
	val2 = val2 << shift;

	err = snd_soc_update_bits(codec, reg, val_mask, val);
	if (err < 0)
		return err;

	err = snd_soc_update_bits(codec, reg2, val_mask, val2);
	return err;
}

/*
 * FGAIN volume control:
 * from -62 to 0 dB in 1 dB steps (mute instead of -63 dB)
 */
static DECLARE_TLV_DB_SCALE(digital_fine_tlv, -6300, 100, 1);

/*
 * CGAIN volume control:
 * 0 dB to 12 dB in 6 dB steps
 * value 2 and 3 means 12 dB
 */
static DECLARE_TLV_DB_SCALE(digital_coarse_tlv, 0, 600, 0);

/*
 * Analog playback gain
 * -24 dB to 12 dB in 2 dB steps
 */
static DECLARE_TLV_DB_SCALE(analog_tlv, -2400, 200, 0);

/*
 * Gain controls tied to outputs
 * -6 dB to 6 dB in 6 dB steps (mute instead of -12)
 */
static DECLARE_TLV_DB_SCALE(output_tvl, -1200, 600, 1);

/*
 * Capture gain after the ADCs
 * from 0 dB to 31 dB in 1 dB steps
 */
static DECLARE_TLV_DB_SCALE(digital_capture_tlv, 0, 100, 0);

/*
 * Gain control for input amplifiers
 * 0 dB to 30 dB in 6 dB steps
 */
static DECLARE_TLV_DB_SCALE(input_gain_tlv, 0, 600, 0);

static const char *twl4030_rampdelay_texts[] = {
	"27/20/14 ms", "55/40/27 ms", "109/81/55 ms", "218/161/109 ms",
	"437/323/218 ms", "874/645/437 ms", "1748/1291/874 ms",
	"3495/2581/1748 ms"
};

static const struct soc_enum twl4030_rampdelay_enum =
	SOC_ENUM_SINGLE(TWL4030_REG_HS_POPN_SET, 2,
			ARRAY_SIZE(twl4030_rampdelay_texts),
			twl4030_rampdelay_texts);

static const struct snd_kcontrol_new twl4030_snd_controls[] = {
	/* Common playback gain controls */
	SOC_DOUBLE_R_TLV("DAC1 Digital Fine Playback Volume",
		TWL4030_REG_ARXL1PGA, TWL4030_REG_ARXR1PGA,
		0, 0x3f, 0, digital_fine_tlv),
	SOC_DOUBLE_R_TLV("DAC2 Digital Fine Playback Volume",
		TWL4030_REG_ARXL2PGA, TWL4030_REG_ARXR2PGA,
		0, 0x3f, 0, digital_fine_tlv),

	SOC_DOUBLE_R_TLV("DAC1 Digital Coarse Playback Volume",
		TWL4030_REG_ARXL1PGA, TWL4030_REG_ARXR1PGA,
		6, 0x2, 0, digital_coarse_tlv),
	SOC_DOUBLE_R_TLV("DAC2 Digital Coarse Playback Volume",
		TWL4030_REG_ARXL2PGA, TWL4030_REG_ARXR2PGA,
		6, 0x2, 0, digital_coarse_tlv),

	SOC_DOUBLE_R_TLV("DAC1 Analog Playback Volume",
		TWL4030_REG_ARXL1_APGA_CTL, TWL4030_REG_ARXR1_APGA_CTL,
		3, 0x12, 1, analog_tlv),
	SOC_DOUBLE_R_TLV("DAC2 Analog Playback Volume",
		TWL4030_REG_ARXL2_APGA_CTL, TWL4030_REG_ARXR2_APGA_CTL,
		3, 0x12, 1, analog_tlv),
	SOC_DOUBLE_R("DAC1 Analog Playback Switch",
		TWL4030_REG_ARXL1_APGA_CTL, TWL4030_REG_ARXR1_APGA_CTL,
		1, 1, 0),
	SOC_DOUBLE_R("DAC2 Analog Playback Switch",
		TWL4030_REG_ARXL2_APGA_CTL, TWL4030_REG_ARXR2_APGA_CTL,
		1, 1, 0),

	/* Separate output gain controls */
	SOC_DOUBLE_R_TLV_TWL4030("PreDriv Playback Volume",
		TWL4030_REG_PREDL_CTL, TWL4030_REG_PREDR_CTL,
		4, 3, 0, output_tvl),

	SOC_DOUBLE_TLV_TWL4030("Headset Playback Volume",
		TWL4030_REG_HS_GAIN_SET, 0, 2, 3, 0, output_tvl),

	SOC_DOUBLE_R_TLV_TWL4030("Carkit Playback Volume",
		TWL4030_REG_PRECKL_CTL, TWL4030_REG_PRECKR_CTL,
		4, 3, 0, output_tvl),

	SOC_SINGLE_TLV_TWL4030("Earpiece Playback Volume",
		TWL4030_REG_EAR_CTL, 4, 3, 0, output_tvl),

	/* Common capture gain controls */
	SOC_DOUBLE_R_TLV("TX1 Digital Capture Volume",
		TWL4030_REG_ATXL1PGA, TWL4030_REG_ATXR1PGA,
		0, 0x1f, 0, digital_capture_tlv),
	SOC_DOUBLE_R_TLV("TX2 Digital Capture Volume",
		TWL4030_REG_AVTXL2PGA, TWL4030_REG_AVTXR2PGA,
		0, 0x1f, 0, digital_capture_tlv),

	SOC_DOUBLE_TLV("Analog Capture Volume", TWL4030_REG_ANAMIC_GAIN,
		0, 3, 5, 0, input_gain_tlv),

	SOC_ENUM("HS ramp delay", twl4030_rampdelay_enum),
};

static const struct snd_soc_dapm_widget twl4030_dapm_widgets[] = {
	/* Left channel inputs */
	SND_SOC_DAPM_INPUT("MAINMIC"),
	SND_SOC_DAPM_INPUT("HSMIC"),
	SND_SOC_DAPM_INPUT("AUXL"),
	SND_SOC_DAPM_INPUT("CARKITMIC"),
	/* Right channel inputs */
	SND_SOC_DAPM_INPUT("SUBMIC"),
	SND_SOC_DAPM_INPUT("AUXR"),
	/* Digital microphones (Stereo) */
	SND_SOC_DAPM_INPUT("DIGIMIC0"),
	SND_SOC_DAPM_INPUT("DIGIMIC1"),

	/* Outputs */
	SND_SOC_DAPM_OUTPUT("OUTL"),
	SND_SOC_DAPM_OUTPUT("OUTR"),
	SND_SOC_DAPM_OUTPUT("EARPIECE"),
	SND_SOC_DAPM_OUTPUT("PREDRIVEL"),
	SND_SOC_DAPM_OUTPUT("PREDRIVER"),
	SND_SOC_DAPM_OUTPUT("HSOL"),
	SND_SOC_DAPM_OUTPUT("HSOR"),
	SND_SOC_DAPM_OUTPUT("CARKITL"),
	SND_SOC_DAPM_OUTPUT("CARKITR"),
	SND_SOC_DAPM_OUTPUT("HFL"),
	SND_SOC_DAPM_OUTPUT("HFR"),

	/* DACs */
	SND_SOC_DAPM_DAC("DAC Right1", "Right Front Playback",
			SND_SOC_NOPM, 0, 0),
	SND_SOC_DAPM_DAC("DAC Left1", "Left Front Playback",
			SND_SOC_NOPM, 0, 0),
	SND_SOC_DAPM_DAC("DAC Right2", "Right Rear Playback",
			SND_SOC_NOPM, 0, 0),
	SND_SOC_DAPM_DAC("DAC Left2", "Left Rear Playback",
			SND_SOC_NOPM, 0, 0),

	/* Analog PGAs */
	SND_SOC_DAPM_PGA("ARXR1_APGA", TWL4030_REG_ARXR1_APGA_CTL,
			0, 0, NULL, 0),
	SND_SOC_DAPM_PGA("ARXL1_APGA", TWL4030_REG_ARXL1_APGA_CTL,
			0, 0, NULL, 0),
	SND_SOC_DAPM_PGA("ARXR2_APGA", TWL4030_REG_ARXR2_APGA_CTL,
			0, 0, NULL, 0),
	SND_SOC_DAPM_PGA("ARXL2_APGA", TWL4030_REG_ARXL2_APGA_CTL,
			0, 0, NULL, 0),

	/* Analog bypasses */
	SND_SOC_DAPM_SWITCH_E("Right1 Analog Loopback", SND_SOC_NOPM, 0, 0,
			&twl4030_dapm_abypassr1_control, bypass_event,
			SND_SOC_DAPM_POST_REG),
	SND_SOC_DAPM_SWITCH_E("Left1 Analog Loopback", SND_SOC_NOPM, 0, 0,
			&twl4030_dapm_abypassl1_control,
			bypass_event, SND_SOC_DAPM_POST_REG),
	SND_SOC_DAPM_SWITCH_E("Right2 Analog Loopback", SND_SOC_NOPM, 0, 0,
			&twl4030_dapm_abypassr2_control,
			bypass_event, SND_SOC_DAPM_POST_REG),
	SND_SOC_DAPM_SWITCH_E("Left2 Analog Loopback", SND_SOC_NOPM, 0, 0,
			&twl4030_dapm_abypassl2_control,
			bypass_event, SND_SOC_DAPM_POST_REG),

	/* Digital bypasses */
	SND_SOC_DAPM_SWITCH_E("Left Digital Loopback", SND_SOC_NOPM, 0, 0,
			&twl4030_dapm_dbypassl_control, bypass_event,
			SND_SOC_DAPM_POST_REG),
	SND_SOC_DAPM_SWITCH_E("Right Digital Loopback", SND_SOC_NOPM, 0, 0,
			&twl4030_dapm_dbypassr_control, bypass_event,
			SND_SOC_DAPM_POST_REG),

	SND_SOC_DAPM_MIXER("Analog R1 Playback Mixer", TWL4030_REG_AVDAC_CTL,
			0, 0, NULL, 0),
	SND_SOC_DAPM_MIXER("Analog L1 Playback Mixer", TWL4030_REG_AVDAC_CTL,
			1, 0, NULL, 0),
	SND_SOC_DAPM_MIXER("Analog R2 Playback Mixer", TWL4030_REG_AVDAC_CTL,
			2, 0, NULL, 0),
	SND_SOC_DAPM_MIXER("Analog L2 Playback Mixer", TWL4030_REG_AVDAC_CTL,
			3, 0, NULL, 0),

	/* Output MUX controls */
	/* Earpiece */
	SND_SOC_DAPM_VALUE_MUX("Earpiece Mux", SND_SOC_NOPM, 0, 0,
		&twl4030_dapm_earpiece_control),
	/* PreDrivL/R */
	SND_SOC_DAPM_VALUE_MUX("PredriveL Mux", SND_SOC_NOPM, 0, 0,
		&twl4030_dapm_predrivel_control),
	SND_SOC_DAPM_VALUE_MUX("PredriveR Mux", SND_SOC_NOPM, 0, 0,
		&twl4030_dapm_predriver_control),
	/* HeadsetL/R */
	SND_SOC_DAPM_MUX_E("HeadsetL Mux", SND_SOC_NOPM, 0, 0,
		&twl4030_dapm_hsol_control, headsetl_event,
		SND_SOC_DAPM_POST_PMU|SND_SOC_DAPM_POST_PMD),
	SND_SOC_DAPM_MUX("HeadsetR Mux", SND_SOC_NOPM, 0, 0,
		&twl4030_dapm_hsor_control),
	/* CarkitL/R */
	SND_SOC_DAPM_MUX("CarkitL Mux", SND_SOC_NOPM, 0, 0,
		&twl4030_dapm_carkitl_control),
	SND_SOC_DAPM_MUX("CarkitR Mux", SND_SOC_NOPM, 0, 0,
		&twl4030_dapm_carkitr_control),
	/* HandsfreeL/R */
	SND_SOC_DAPM_MUX_E("HandsfreeL Mux", TWL4030_REG_HFL_CTL, 5, 0,
		&twl4030_dapm_handsfreel_control, handsfree_event,
		SND_SOC_DAPM_POST_PMU|SND_SOC_DAPM_POST_PMD),
	SND_SOC_DAPM_MUX_E("HandsfreeR Mux", TWL4030_REG_HFR_CTL, 5, 0,
		&twl4030_dapm_handsfreer_control, handsfree_event,
		SND_SOC_DAPM_POST_PMU|SND_SOC_DAPM_POST_PMD),

	/* Introducing four virtual ADC, since TWL4030 have four channel for
	   capture */
	SND_SOC_DAPM_ADC("ADC Virtual Left1", "Left Front Capture",
		SND_SOC_NOPM, 0, 0),
	SND_SOC_DAPM_ADC("ADC Virtual Right1", "Right Front Capture",
		SND_SOC_NOPM, 0, 0),
	SND_SOC_DAPM_ADC("ADC Virtual Left2", "Left Rear Capture",
		SND_SOC_NOPM, 0, 0),
	SND_SOC_DAPM_ADC("ADC Virtual Right2", "Right Rear Capture",
		SND_SOC_NOPM, 0, 0),

	/* Analog/Digital mic path selection.
	   TX1 Left/Right: either analog Left/Right or Digimic0
	   TX2 Left/Right: either analog Left/Right or Digimic1 */
	SND_SOC_DAPM_MUX_E("TX1 Capture Route", SND_SOC_NOPM, 0, 0,
		&twl4030_dapm_micpathtx1_control, micpath_event,
		SND_SOC_DAPM_POST_PMU|SND_SOC_DAPM_POST_PMD|
		SND_SOC_DAPM_POST_REG),
	SND_SOC_DAPM_MUX_E("TX2 Capture Route", SND_SOC_NOPM, 0, 0,
		&twl4030_dapm_micpathtx2_control, micpath_event,
		SND_SOC_DAPM_POST_PMU|SND_SOC_DAPM_POST_PMD|
		SND_SOC_DAPM_POST_REG),

	/* Analog input muxes with switch for the capture amplifiers */
	SND_SOC_DAPM_VALUE_MUX("Analog Left Capture Route",
		TWL4030_REG_ANAMICL, 4, 0, &twl4030_dapm_analoglmic_control),
	SND_SOC_DAPM_VALUE_MUX("Analog Right Capture Route",
		TWL4030_REG_ANAMICR, 4, 0, &twl4030_dapm_analogrmic_control),

	SND_SOC_DAPM_PGA("ADC Physical Left",
		TWL4030_REG_AVADC_CTL, 3, 0, NULL, 0),
	SND_SOC_DAPM_PGA("ADC Physical Right",
		TWL4030_REG_AVADC_CTL, 1, 0, NULL, 0),

	SND_SOC_DAPM_PGA("Digimic0 Enable",
		TWL4030_REG_ADCMICSEL, 1, 0, NULL, 0),
	SND_SOC_DAPM_PGA("Digimic1 Enable",
		TWL4030_REG_ADCMICSEL, 3, 0, NULL, 0),

	SND_SOC_DAPM_MICBIAS("Mic Bias 1", TWL4030_REG_MICBIAS_CTL, 0, 0),
	SND_SOC_DAPM_MICBIAS("Mic Bias 2", TWL4030_REG_MICBIAS_CTL, 1, 0),
	SND_SOC_DAPM_MICBIAS("Headset Mic Bias", TWL4030_REG_MICBIAS_CTL, 2, 0),

};

static const struct snd_soc_dapm_route intercon[] = {
	{"Analog L1 Playback Mixer", NULL, "DAC Left1"},
	{"Analog R1 Playback Mixer", NULL, "DAC Right1"},
	{"Analog L2 Playback Mixer", NULL, "DAC Left2"},
	{"Analog R2 Playback Mixer", NULL, "DAC Right2"},

	{"ARXL1_APGA", NULL, "Analog L1 Playback Mixer"},
	{"ARXR1_APGA", NULL, "Analog R1 Playback Mixer"},
	{"ARXL2_APGA", NULL, "Analog L2 Playback Mixer"},
	{"ARXR2_APGA", NULL, "Analog R2 Playback Mixer"},

	/* Internal playback routings */
	/* Earpiece */
	{"Earpiece Mux", "DACL1", "ARXL1_APGA"},
	{"Earpiece Mux", "DACL2", "ARXL2_APGA"},
	{"Earpiece Mux", "DACR1", "ARXR1_APGA"},
	/* PreDrivL */
	{"PredriveL Mux", "DACL1", "ARXL1_APGA"},
	{"PredriveL Mux", "DACL2", "ARXL2_APGA"},
	{"PredriveL Mux", "DACR2", "ARXR2_APGA"},
	/* PreDrivR */
	{"PredriveR Mux", "DACR1", "ARXR1_APGA"},
	{"PredriveR Mux", "DACR2", "ARXR2_APGA"},
	{"PredriveR Mux", "DACL2", "ARXL2_APGA"},
	/* HeadsetL */
	{"HeadsetL Mux", "DACL1", "ARXL1_APGA"},
	{"HeadsetL Mux", "DACL2", "ARXL2_APGA"},
	/* HeadsetR */
	{"HeadsetR Mux", "DACR1", "ARXR1_APGA"},
	{"HeadsetR Mux", "DACR2", "ARXR2_APGA"},
	/* CarkitL */
	{"CarkitL Mux", "DACL1", "ARXL1_APGA"},
	{"CarkitL Mux", "DACL2", "ARXL2_APGA"},
	/* CarkitR */
	{"CarkitR Mux", "DACR1", "ARXR1_APGA"},
	{"CarkitR Mux", "DACR2", "ARXR2_APGA"},
	/* HandsfreeL */
	{"HandsfreeL Mux", "DACL1", "ARXL1_APGA"},
	{"HandsfreeL Mux", "DACL2", "ARXL2_APGA"},
	{"HandsfreeL Mux", "DACR2", "ARXR2_APGA"},
	/* HandsfreeR */
	{"HandsfreeR Mux", "DACR1", "ARXR1_APGA"},
	{"HandsfreeR Mux", "DACR2", "ARXR2_APGA"},
	{"HandsfreeR Mux", "DACL2", "ARXL2_APGA"},

	/* outputs */
	{"OUTL", NULL, "ARXL2_APGA"},
	{"OUTR", NULL, "ARXR2_APGA"},
	{"EARPIECE", NULL, "Earpiece Mux"},
	{"PREDRIVEL", NULL, "PredriveL Mux"},
	{"PREDRIVER", NULL, "PredriveR Mux"},
	{"HSOL", NULL, "HeadsetL Mux"},
	{"HSOR", NULL, "HeadsetR Mux"},
	{"CARKITL", NULL, "CarkitL Mux"},
	{"CARKITR", NULL, "CarkitR Mux"},
	{"HFL", NULL, "HandsfreeL Mux"},
	{"HFR", NULL, "HandsfreeR Mux"},

	/* Capture path */
	{"Analog Left Capture Route", "Main mic", "MAINMIC"},
	{"Analog Left Capture Route", "Headset mic", "HSMIC"},
	{"Analog Left Capture Route", "AUXL", "AUXL"},
	{"Analog Left Capture Route", "Carkit mic", "CARKITMIC"},

	{"Analog Right Capture Route", "Sub mic", "SUBMIC"},
	{"Analog Right Capture Route", "AUXR", "AUXR"},

	{"ADC Physical Left", NULL, "Analog Left Capture Route"},
	{"ADC Physical Right", NULL, "Analog Right Capture Route"},

	{"Digimic0 Enable", NULL, "DIGIMIC0"},
	{"Digimic1 Enable", NULL, "DIGIMIC1"},

	/* TX1 Left capture path */
	{"TX1 Capture Route", "Analog", "ADC Physical Left"},
	{"TX1 Capture Route", "Digimic0", "Digimic0 Enable"},
	/* TX1 Right capture path */
	{"TX1 Capture Route", "Analog", "ADC Physical Right"},
	{"TX1 Capture Route", "Digimic0", "Digimic0 Enable"},
	/* TX2 Left capture path */
	{"TX2 Capture Route", "Analog", "ADC Physical Left"},
	{"TX2 Capture Route", "Digimic1", "Digimic1 Enable"},
	/* TX2 Right capture path */
	{"TX2 Capture Route", "Analog", "ADC Physical Right"},
	{"TX2 Capture Route", "Digimic1", "Digimic1 Enable"},

	{"ADC Virtual Left1", NULL, "TX1 Capture Route"},
	{"ADC Virtual Right1", NULL, "TX1 Capture Route"},
	{"ADC Virtual Left2", NULL, "TX2 Capture Route"},
	{"ADC Virtual Right2", NULL, "TX2 Capture Route"},

	/* Analog bypass routes */
	{"Right1 Analog Loopback", "Switch", "Analog Right Capture Route"},
	{"Left1 Analog Loopback", "Switch", "Analog Left Capture Route"},
	{"Right2 Analog Loopback", "Switch", "Analog Right Capture Route"},
	{"Left2 Analog Loopback", "Switch", "Analog Left Capture Route"},

	{"Analog R1 Playback Mixer", NULL, "Right1 Analog Loopback"},
	{"Analog L1 Playback Mixer", NULL, "Left1 Analog Loopback"},
	{"Analog R2 Playback Mixer", NULL, "Right2 Analog Loopback"},
	{"Analog L2 Playback Mixer", NULL, "Left2 Analog Loopback"},

	/* Digital bypass routes */
	{"Right Digital Loopback", "Volume", "TX1 Capture Route"},
	{"Left Digital Loopback", "Volume", "TX1 Capture Route"},

	{"Analog R2 Playback Mixer", NULL, "Right Digital Loopback"},
	{"Analog L2 Playback Mixer", NULL, "Left Digital Loopback"},

};

static int twl4030_add_widgets(struct snd_soc_codec *codec)
{
	snd_soc_dapm_new_controls(codec, twl4030_dapm_widgets,
				 ARRAY_SIZE(twl4030_dapm_widgets));

	snd_soc_dapm_add_routes(codec, intercon, ARRAY_SIZE(intercon));

	snd_soc_dapm_new_widgets(codec);
	return 0;
}

static int twl4030_set_bias_level(struct snd_soc_codec *codec,
				  enum snd_soc_bias_level level)
{
	struct twl4030_priv *twl4030 = codec->private_data;

	switch (level) {
	case SND_SOC_BIAS_ON:
		twl4030_codec_mute(codec, 0);
		break;
	case SND_SOC_BIAS_PREPARE:
		twl4030_power_up(codec);
		if (twl4030->bypass_state)
			twl4030_codec_mute(codec, 0);
		else
			twl4030_codec_mute(codec, 1);
		break;
	case SND_SOC_BIAS_STANDBY:
		twl4030_power_up(codec);
		if (twl4030->bypass_state)
			twl4030_codec_mute(codec, 0);
		else
			twl4030_codec_mute(codec, 1);
		break;
	case SND_SOC_BIAS_OFF:
		twl4030_power_down(codec);
		break;
	}
	codec->bias_level = level;

	return 0;
}

static int twl4030_startup(struct snd_pcm_substream *substream,
			   struct snd_soc_dai *dai)
{
	struct snd_soc_pcm_runtime *rtd = substream->private_data;
	struct snd_soc_device *socdev = rtd->socdev;
	struct snd_soc_codec *codec = socdev->card->codec;
	struct twl4030_priv *twl4030 = codec->private_data;

	/* If we already have a playback or capture going then constrain
	 * this substream to match it.
	 */
	if (twl4030->master_substream) {
		struct snd_pcm_runtime *master_runtime;
		master_runtime = twl4030->master_substream->runtime;

		snd_pcm_hw_constraint_minmax(substream->runtime,
					     SNDRV_PCM_HW_PARAM_RATE,
					     master_runtime->rate,
					     master_runtime->rate);

		snd_pcm_hw_constraint_minmax(substream->runtime,
					     SNDRV_PCM_HW_PARAM_SAMPLE_BITS,
					     master_runtime->sample_bits,
					     master_runtime->sample_bits);

		twl4030->slave_substream = substream;
	} else
		twl4030->master_substream = substream;

	return 0;
}

static void twl4030_shutdown(struct snd_pcm_substream *substream,
			     struct snd_soc_dai *dai)
{
	struct snd_soc_pcm_runtime *rtd = substream->private_data;
	struct snd_soc_device *socdev = rtd->socdev;
	struct snd_soc_codec *codec = socdev->card->codec;
	struct twl4030_priv *twl4030 = codec->private_data;

	if (twl4030->master_substream == substream)
		twl4030->master_substream = twl4030->slave_substream;

	twl4030->slave_substream = NULL;
}

static int twl4030_hw_params(struct snd_pcm_substream *substream,
			   struct snd_pcm_hw_params *params,
			   struct snd_soc_dai *dai)
{
	struct snd_soc_pcm_runtime *rtd = substream->private_data;
	struct snd_soc_device *socdev = rtd->socdev;
	struct snd_soc_codec *codec = socdev->card->codec;
<<<<<<< HEAD
	u8 mode, old_mode, format, old_format;

=======
	struct twl4030_priv *twl4030 = codec->private_data;
	u8 mode, old_mode, format, old_format;

	if (substream == twl4030->slave_substream)
		/* Ignoring hw_params for slave substream */
		return 0;

>>>>>>> 93cfb3c9
	/* bit rate */
	old_mode = twl4030_read_reg_cache(codec,
			TWL4030_REG_CODEC_MODE) & ~TWL4030_CODECPDZ;
	mode = old_mode & ~TWL4030_APLL_RATE;

	switch (params_rate(params)) {
	case 8000:
		mode |= TWL4030_APLL_RATE_8000;
		break;
	case 11025:
		mode |= TWL4030_APLL_RATE_11025;
		break;
	case 12000:
		mode |= TWL4030_APLL_RATE_12000;
		break;
	case 16000:
		mode |= TWL4030_APLL_RATE_16000;
		break;
	case 22050:
		mode |= TWL4030_APLL_RATE_22050;
		break;
	case 24000:
		mode |= TWL4030_APLL_RATE_24000;
		break;
	case 32000:
		mode |= TWL4030_APLL_RATE_32000;
		break;
	case 44100:
		mode |= TWL4030_APLL_RATE_44100;
		break;
	case 48000:
		mode |= TWL4030_APLL_RATE_48000;
		break;
	case 96000:
		mode |= TWL4030_APLL_RATE_96000;
		break;
	default:
		printk(KERN_ERR "TWL4030 hw params: unknown rate %d\n",
			params_rate(params));
		return -EINVAL;
	}

	if (mode != old_mode) {
		/* change rate and set CODECPDZ */
		twl4030_codec_enable(codec, 0);
		twl4030_write(codec, TWL4030_REG_CODEC_MODE, mode);
		twl4030_codec_enable(codec, 1);
	}

	/* sample size */
	old_format = twl4030_read_reg_cache(codec, TWL4030_REG_AUDIO_IF);
	format = old_format;
	format &= ~TWL4030_DATA_WIDTH;
	switch (params_format(params)) {
	case SNDRV_PCM_FORMAT_S16_LE:
		format |= TWL4030_DATA_WIDTH_16S_16W;
		break;
	case SNDRV_PCM_FORMAT_S24_LE:
		format |= TWL4030_DATA_WIDTH_32S_24W;
		break;
	default:
		printk(KERN_ERR "TWL4030 hw params: unknown format %d\n",
			params_format(params));
		return -EINVAL;
	}

	if (format != old_format) {

		/* clear CODECPDZ before changing format (codec requirement) */
		twl4030_codec_enable(codec, 0);

		/* change format */
		twl4030_write(codec, TWL4030_REG_AUDIO_IF, format);

		/* set CODECPDZ afterwards */
		twl4030_codec_enable(codec, 1);
	}
	return 0;
}

static int twl4030_set_dai_sysclk(struct snd_soc_dai *codec_dai,
		int clk_id, unsigned int freq, int dir)
{
	struct snd_soc_codec *codec = codec_dai->codec;
	u8 infreq;

	switch (freq) {
	case 19200000:
		infreq = TWL4030_APLL_INFREQ_19200KHZ;
		break;
	case 26000000:
		infreq = TWL4030_APLL_INFREQ_26000KHZ;
		break;
	case 38400000:
		infreq = TWL4030_APLL_INFREQ_38400KHZ;
		break;
	default:
		printk(KERN_ERR "TWL4030 set sysclk: unknown rate %d\n",
			freq);
		return -EINVAL;
	}

	infreq |= TWL4030_APLL_EN;
	twl4030_write(codec, TWL4030_REG_APLL_CTL, infreq);

	return 0;
}

static int twl4030_set_dai_fmt(struct snd_soc_dai *codec_dai,
			     unsigned int fmt)
{
	struct snd_soc_codec *codec = codec_dai->codec;
	u8 old_format, format;

	/* get format */
	old_format = twl4030_read_reg_cache(codec, TWL4030_REG_AUDIO_IF);
	format = old_format;

	/* set master/slave audio interface */
	switch (fmt & SND_SOC_DAIFMT_MASTER_MASK) {
	case SND_SOC_DAIFMT_CBM_CFM:
		format &= ~(TWL4030_AIF_SLAVE_EN);
		format &= ~(TWL4030_CLK256FS_EN);
		break;
	case SND_SOC_DAIFMT_CBS_CFS:
		format |= TWL4030_AIF_SLAVE_EN;
		format |= TWL4030_CLK256FS_EN;
		break;
	default:
		return -EINVAL;
	}

	/* interface format */
	format &= ~TWL4030_AIF_FORMAT;
	switch (fmt & SND_SOC_DAIFMT_FORMAT_MASK) {
	case SND_SOC_DAIFMT_I2S:
		format |= TWL4030_AIF_FORMAT_CODEC;
		break;
	default:
		return -EINVAL;
	}

	if (format != old_format) {

		/* clear CODECPDZ before changing format (codec requirement) */
		twl4030_codec_enable(codec, 0);

		/* change format */
		twl4030_write(codec, TWL4030_REG_AUDIO_IF, format);

		/* set CODECPDZ afterwards */
		twl4030_codec_enable(codec, 1);
	}

	return 0;
}

#define TWL4030_RATES	 (SNDRV_PCM_RATE_8000_48000)
#define TWL4030_FORMATS	 (SNDRV_PCM_FMTBIT_S16_LE | SNDRV_PCM_FORMAT_S24_LE)

static struct snd_soc_dai_ops twl4030_dai_ops = {
<<<<<<< HEAD
=======
	.startup	= twl4030_startup,
	.shutdown	= twl4030_shutdown,
>>>>>>> 93cfb3c9
	.hw_params	= twl4030_hw_params,
	.set_sysclk	= twl4030_set_dai_sysclk,
	.set_fmt	= twl4030_set_dai_fmt,
};

struct snd_soc_dai twl4030_dai = {
	.name = "twl4030",
	.playback = {
		.stream_name = "Playback",
		.channels_min = 2,
		.channels_max = 2,
		.rates = TWL4030_RATES | SNDRV_PCM_RATE_96000,
		.formats = TWL4030_FORMATS,},
	.capture = {
		.stream_name = "Capture",
		.channels_min = 2,
		.channels_max = 2,
		.rates = TWL4030_RATES,
		.formats = TWL4030_FORMATS,},
	.ops = &twl4030_dai_ops,
};
EXPORT_SYMBOL_GPL(twl4030_dai);

static int twl4030_suspend(struct platform_device *pdev, pm_message_t state)
{
	struct snd_soc_device *socdev = platform_get_drvdata(pdev);
	struct snd_soc_codec *codec = socdev->card->codec;

	twl4030_set_bias_level(codec, SND_SOC_BIAS_OFF);

	return 0;
}

static int twl4030_resume(struct platform_device *pdev)
{
	struct snd_soc_device *socdev = platform_get_drvdata(pdev);
	struct snd_soc_codec *codec = socdev->card->codec;

	twl4030_set_bias_level(codec, SND_SOC_BIAS_STANDBY);
	twl4030_set_bias_level(codec, codec->suspend_bias_level);
	return 0;
}

/*
 * initialize the driver
 * register the mixer and dsp interfaces with the kernel
 */

static int twl4030_init(struct snd_soc_device *socdev)
{
	struct snd_soc_codec *codec = socdev->card->codec;
	int ret = 0;

	printk(KERN_INFO "TWL4030 Audio Codec init \n");

	codec->name = "twl4030";
	codec->owner = THIS_MODULE;
	codec->read = twl4030_read_reg_cache;
	codec->write = twl4030_write;
	codec->set_bias_level = twl4030_set_bias_level;
	codec->dai = &twl4030_dai;
	codec->num_dai = 1;
	codec->reg_cache_size = sizeof(twl4030_reg);
	codec->reg_cache = kmemdup(twl4030_reg, sizeof(twl4030_reg),
					GFP_KERNEL);
	if (codec->reg_cache == NULL)
		return -ENOMEM;

	/* register pcms */
	ret = snd_soc_new_pcms(socdev, SNDRV_DEFAULT_IDX1, SNDRV_DEFAULT_STR1);
	if (ret < 0) {
		printk(KERN_ERR "twl4030: failed to create pcms\n");
		goto pcm_err;
	}

	twl4030_init_chip(codec);

	/* power on device */
	twl4030_set_bias_level(codec, SND_SOC_BIAS_STANDBY);

	snd_soc_add_controls(codec, twl4030_snd_controls,
				ARRAY_SIZE(twl4030_snd_controls));
	twl4030_add_widgets(codec);

	ret = snd_soc_init_card(socdev);
	if (ret < 0) {
		printk(KERN_ERR "twl4030: failed to register card\n");
		goto card_err;
	}

	return ret;

card_err:
	snd_soc_free_pcms(socdev);
	snd_soc_dapm_free(socdev);
pcm_err:
	kfree(codec->reg_cache);
	return ret;
}

static struct snd_soc_device *twl4030_socdev;

static int twl4030_probe(struct platform_device *pdev)
{
	struct snd_soc_device *socdev = platform_get_drvdata(pdev);
	struct snd_soc_codec *codec;
	struct twl4030_priv *twl4030;

	codec = kzalloc(sizeof(struct snd_soc_codec), GFP_KERNEL);
	if (codec == NULL)
		return -ENOMEM;

	twl4030 = kzalloc(sizeof(struct twl4030_priv), GFP_KERNEL);
	if (twl4030 == NULL) {
		kfree(codec);
		return -ENOMEM;
	}

	codec->private_data = twl4030;
	socdev->card->codec = codec;
	mutex_init(&codec->mutex);
	INIT_LIST_HEAD(&codec->dapm_widgets);
	INIT_LIST_HEAD(&codec->dapm_paths);

	twl4030_socdev = socdev;
	twl4030_init(socdev);

	return 0;
}

static int twl4030_remove(struct platform_device *pdev)
{
	struct snd_soc_device *socdev = platform_get_drvdata(pdev);
	struct snd_soc_codec *codec = socdev->card->codec;

	printk(KERN_INFO "TWL4030 Audio Codec remove\n");
	twl4030_set_bias_level(codec, SND_SOC_BIAS_OFF);
	snd_soc_free_pcms(socdev);
	snd_soc_dapm_free(socdev);
	kfree(codec->private_data);
	kfree(codec);

	return 0;
}

struct snd_soc_codec_device soc_codec_dev_twl4030 = {
	.probe = twl4030_probe,
	.remove = twl4030_remove,
	.suspend = twl4030_suspend,
	.resume = twl4030_resume,
};
EXPORT_SYMBOL_GPL(soc_codec_dev_twl4030);

static int __init twl4030_modinit(void)
{
	return snd_soc_register_dai(&twl4030_dai);
}
module_init(twl4030_modinit);

static void __exit twl4030_exit(void)
{
	snd_soc_unregister_dai(&twl4030_dai);
}
module_exit(twl4030_exit);

MODULE_DESCRIPTION("ASoC TWL4030 codec driver");
MODULE_AUTHOR("Steve Sakoman");
MODULE_LICENSE("GPL");<|MERGE_RESOLUTION|>--- conflicted
+++ resolved
@@ -122,12 +122,9 @@
 	unsigned int bypass_state;
 	unsigned int codec_powered;
 	unsigned int codec_muted;
-<<<<<<< HEAD
-=======
 
 	struct snd_pcm_substream *master_substream;
 	struct snd_pcm_substream *slave_substream;
->>>>>>> 93cfb3c9
 };
 
 /*
@@ -1276,10 +1273,6 @@
 	struct snd_soc_pcm_runtime *rtd = substream->private_data;
 	struct snd_soc_device *socdev = rtd->socdev;
 	struct snd_soc_codec *codec = socdev->card->codec;
-<<<<<<< HEAD
-	u8 mode, old_mode, format, old_format;
-
-=======
 	struct twl4030_priv *twl4030 = codec->private_data;
 	u8 mode, old_mode, format, old_format;
 
@@ -1287,7 +1280,6 @@
 		/* Ignoring hw_params for slave substream */
 		return 0;
 
->>>>>>> 93cfb3c9
 	/* bit rate */
 	old_mode = twl4030_read_reg_cache(codec,
 			TWL4030_REG_CODEC_MODE) & ~TWL4030_CODECPDZ;
@@ -1449,11 +1441,8 @@
 #define TWL4030_FORMATS	 (SNDRV_PCM_FMTBIT_S16_LE | SNDRV_PCM_FORMAT_S24_LE)
 
 static struct snd_soc_dai_ops twl4030_dai_ops = {
-<<<<<<< HEAD
-=======
 	.startup	= twl4030_startup,
 	.shutdown	= twl4030_shutdown,
->>>>>>> 93cfb3c9
 	.hw_params	= twl4030_hw_params,
 	.set_sysclk	= twl4030_set_dai_sysclk,
 	.set_fmt	= twl4030_set_dai_fmt,
